--- conflicted
+++ resolved
@@ -168,14 +168,10 @@
       </head>
       <body className={inter.className}>
         <CSSOptimizer />
-<<<<<<< HEAD
-        <GoogleAnalyticsOptimized />
-        <DataRetentionInitializer />
-=======
         <Suspense fallback={null}>
           <GoogleAnalyticsLazy />
         </Suspense>
->>>>>>> 71ea833d
+        <DataRetentionInitializer />
         <StickyTopNav />
         <div id="root">{children}</div>
         <Footer />
